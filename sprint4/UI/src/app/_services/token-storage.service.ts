import {Injectable} from '@angular/core';

const TOKEN_KEY = 'auth-token';

@Injectable({
  providedIn: 'root'
})
export class TokenStorageService {
  constructor() {
  }

  signOut(): void {
<<<<<<< HEAD
    window.localStorage.removeItem(TOKEN_KEY);
=======
    window.sessionStorage.removeItem(TOKEN_KEY);
>>>>>>> 86ffcd91
  }

  public saveToken(token: string): void {
    window.sessionStorage.removeItem(TOKEN_KEY);
    window.sessionStorage.setItem(TOKEN_KEY, token);
  }

  public getToken(): string | null {
    return window.sessionStorage.getItem(TOKEN_KEY);
  }

}<|MERGE_RESOLUTION|>--- conflicted
+++ resolved
@@ -10,11 +10,7 @@
   }
 
   signOut(): void {
-<<<<<<< HEAD
-    window.localStorage.removeItem(TOKEN_KEY);
-=======
     window.sessionStorage.removeItem(TOKEN_KEY);
->>>>>>> 86ffcd91
   }
 
   public saveToken(token: string): void {
